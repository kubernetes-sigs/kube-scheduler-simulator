## How the simulator works

This page describes how the simulator works.

### 0. starts the simulator.

<<<<<<< HEAD
The simulator server works with the [HTTP server](api.md).

In advance, the simulator needs to launch debuggable-scheduler, etcd, controller-manager and kube-apiserver outside.
We recommend using [KWOK](https://github.com/kubernetes-sigs/kwok), see [docker-compose.yml](../../docker-compose.yml) to know how we wire things up.
=======
The simulator server works with the following:
- scheduler
- [HTTP server](api.md)

In advance, the simulator needs to launch etcd, controller-manager and kube-apiserver outside.
We recommend using [KWOK](https://github.com/kubernetes-sigs/kwok), see [compose.yml](../../compose.yml) to know how we wire things up.
>>>>>>> 18fe1371

### 1. users request creating resource.

Users can create resources by communicating with kube-apiserver of KWOK via any clients (e.g. kubectl, k8s client library or [Web UI](../../web))

### 2. the scheduler schedules a new pod.

When a new pod is created through kube-apiserver, the scheduler starts scheduling.

### 3. the results of score/filter plugins are recorded.

Normally, when score/filter plugins are called from scheduler, they will calculate the results and return results to the scheduler.
But, in the simulator, custom plugins, that behave as score/filter plugin but records result after calculation, are used in scheduler.

### 4. the scheduler binds the pod to a node.

The scheduler finally binds the pod to a node if succeeded, or move the pod back to queue if failed.

The result store will notice that the pod has been scheduled/marked as unscheduled by the scheduler and add the scheduling results to the pod's annotation.<|MERGE_RESOLUTION|>--- conflicted
+++ resolved
@@ -4,19 +4,10 @@
 
 ### 0. starts the simulator.
 
-<<<<<<< HEAD
 The simulator server works with the [HTTP server](api.md).
 
 In advance, the simulator needs to launch debuggable-scheduler, etcd, controller-manager and kube-apiserver outside.
-We recommend using [KWOK](https://github.com/kubernetes-sigs/kwok), see [docker-compose.yml](../../docker-compose.yml) to know how we wire things up.
-=======
-The simulator server works with the following:
-- scheduler
-- [HTTP server](api.md)
-
-In advance, the simulator needs to launch etcd, controller-manager and kube-apiserver outside.
 We recommend using [KWOK](https://github.com/kubernetes-sigs/kwok), see [compose.yml](../../compose.yml) to know how we wire things up.
->>>>>>> 18fe1371
 
 ### 1. users request creating resource.
 

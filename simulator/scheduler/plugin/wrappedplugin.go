package plugin

import (
	"context"
	"time"

	v1 "k8s.io/api/core/v1"
	"k8s.io/klog/v2"
	"k8s.io/kubernetes/pkg/scheduler/framework"

	schedulingresultstore "sigs.k8s.io/kube-scheduler-simulator/simulator/scheduler/plugin/resultstore"
)

//go:generate mockgen -destination=./mock/$GOFILE -package=plugin . Store,PreFilterPluginExtender,FilterPluginExtender,PostFilterPluginExtender,PreScorePluginExtender,ScorePluginExtender,NormalizeScorePluginExtender,ReservePluginExtender,PermitPluginExtender,PreBindPluginExtender,BindPluginExtender,PostBindPluginExtender
//go:generate mockgen -destination=./mock/framework.go -package=plugin k8s.io/kubernetes/pkg/scheduler/framework PreFilterPlugin,FilterPlugin,PostFilterPlugin,PreScorePlugin,ScorePlugin,ScoreExtensions,PermitPlugin,BindPlugin,PreBindPlugin,PostBindPlugin,ReservePlugin
type Store interface {
	AddNormalizedScoreResult(namespace, podName, nodeName, pluginName string, normalizedscore int64)
	AddPreFilterResult(namespace, podName, pluginName, reason string, preFilterResult *framework.PreFilterResult)
	AddFilterResult(namespace, podName, nodeName, pluginName, reason string)
	AddPreScoreResult(namespace, podName, pluginName, reason string)
	AddScoreResult(namespace, podName, nodeName, pluginName string, score int64)
	AddPostFilterResult(namespace, podName, nominatedNodeName, pluginName string, nodeNames []string)
	AddPermitResult(namespace, podName, pluginName, status string, timeout time.Duration)
	AddReserveResult(namespace, podName, pluginName, status string)
	AddSelectedNode(namespace, podName, nodeName string)
	AddBindResult(namespace, podName, pluginName, status string)
	AddPreBindResult(namespace, podName, pluginName, status string)
}

// PreFilterPluginExtender is the extender for PreFilter plugin.
type PreFilterPluginExtender interface {
	// BeforePreFilter is a function that runs before the PreFilter method of the original plugin.
	// If BeforePreFilter returns non-success status, the simulator plugin doesn't run the PreFilter method of the original plugin and return that status.
	BeforePreFilter(ctx context.Context, state *framework.CycleState, pod *v1.Pod) (*framework.PreFilterResult, *framework.Status)
	// AfterPreFilter is a function that is run after the PreFilter method of the original plugin.
	// A PreFilter of the simulator plugin finally returns the PreFilterResult and the status returned from AfterPreFilter.
	AfterPreFilter(ctx context.Context, state *framework.CycleState, pod *v1.Pod, preFilterResult *framework.PreFilterResult, preFilterStatus *framework.Status) (*framework.PreFilterResult, *framework.Status)
}

// FilterPluginExtender is the extender for Filter plugin.
type FilterPluginExtender interface {
	// BeforeFilter is a function that runs before the Filter method of the original plugin.
	// If BeforeFilter returns non-success status, the simulator plugin doesn't run the Filter method of the original plugin and return that status.
	BeforeFilter(ctx context.Context, state *framework.CycleState, pod *v1.Pod, nodeInfo *framework.NodeInfo) *framework.Status
	// AfterFilter is a function that is run after the Filter method of the original plugin.
	// A Filter of the simulator plugin finally returns the status returned from AfterFilter.
	AfterFilter(ctx context.Context, state *framework.CycleState, pod *v1.Pod, nodeInfo *framework.NodeInfo, filterResult *framework.Status) *framework.Status
}

type PostFilterPluginExtender interface {
	// BeforePostFilter is a function that is run before the PostFilter method of the original plugin.
	// If BeforePostFilter return non-success status, the simulator plugin doesn't run the PostFilter method of the original plugin and return that status.
	BeforePostFilter(ctx context.Context, state *framework.CycleState, pod *v1.Pod, filteredNodeStatusMap framework.NodeToStatusMap) (*framework.PostFilterResult, *framework.Status)
	// AfterPostFilter is a function that is run after the PostFilter method of the original plugin.
	// A PostFilter of the simulator plugin finally returns the status returned from PostFilter.
	AfterPostFilter(ctx context.Context, state *framework.CycleState, pod *v1.Pod, filteredNodeStatusMap framework.NodeToStatusMap, postFilterResult *framework.PostFilterResult, status *framework.Status) (*framework.PostFilterResult, *framework.Status)
}
type PreScorePluginExtender interface {
	// BeforePreScore is a function that runs before the PreFilter method of the original plugin.
	// If BeforePreScore returns non-success status, the simulator plugin doesn't run the PreScore method of the original plugin and return that status.
	BeforePreScore(ctx context.Context, state *framework.CycleState, pod *v1.Pod, nodes []*v1.Node) *framework.Status
	// AfterPreScore is a function that is run after the PreScore method of the original plugin.
	// A PreScore of the simulator plugin finally returns the status returned from AfterPreScore.
	AfterPreScore(ctx context.Context, state *framework.CycleState, pod *v1.Pod, nodes []*v1.Node, preScoreStatus *framework.Status) *framework.Status
}

// ScorePluginExtender is the extender for Score plugin.
type ScorePluginExtender interface {
	// BeforeScore is a function that runs before the Score method of the original plugin.
	// If BeforeScore returns non-success status, the simulator plugin doesn't run the Score method of the original plugin and return that score & status.
	BeforeScore(ctx context.Context, state *framework.CycleState, pod *v1.Pod, nodeName string) (int64, *framework.Status)
	// AfterScore is a function that runs after the Score method of the original plugin.
	// A Score of the simulator plugin finally returns the score & status returned from AfterScore.
	AfterScore(ctx context.Context, state *framework.CycleState, pod *v1.Pod, nodeName string, score int64, scoreResult *framework.Status) (int64, *framework.Status)
}

// NormalizeScorePluginExtender is the extender for NormalizeScore plugin.
type NormalizeScorePluginExtender interface {
	// BeforeNormalizeScore is a function that runs before the NormalizeScore method of the original plugin.
	// If BeforeNormalizeScore returns non-success status, the simulator plugin doesn't run the NormalizeScore method of the original plugin and return that status.
	BeforeNormalizeScore(ctx context.Context, state *framework.CycleState, pod *v1.Pod, scores framework.NodeScoreList) *framework.Status
	// AfterNormalizeScore is a function that runs after the NormalizeScore method of the original plugin.
	// A NormalizeScore of the simulator plugins finally returns the status returned from AfterNormalizeScore.
	AfterNormalizeScore(ctx context.Context, state *framework.CycleState, pod *v1.Pod, scores framework.NodeScoreList, normalizeScoreResult *framework.Status) *framework.Status
}

// ReservePluginExtender is the extender for Reserve plugin.
type ReservePluginExtender interface {
	// BeforeReserve is a function that runs before the Reserve method of the original plugin.
	// If BeforeReserve returns non-success status, the simulator plugin doesn't run the Reserve method of the original plugin and return that status.
	BeforeReserve(ctx context.Context, state *framework.CycleState, pod *v1.Pod, nodename string) *framework.Status
	// AfterReserve is a function that is run after the Reserve method of the original plugin.
	// A Reserve of the simulator plugin finally returns the status returned from AfterReserve.
	AfterReserve(ctx context.Context, state *framework.CycleState, pod *v1.Pod, nodename string, reserveStatus *framework.Status) *framework.Status
	// BeforeUnreserve is a function that runs before the Reserve method of the original plugin.
	// If BeforeUnreserve returns non-success status, the simulator plugin doesn't run the Reserve method of the original plugin.
	BeforeUnreserve(ctx context.Context, state *framework.CycleState, pod *v1.Pod, nodename string) *framework.Status
	// AfterUnreserve is a function that is run after the Unreserve method of the original plugin.
	AfterUnreserve(ctx context.Context, state *framework.CycleState, pod *v1.Pod, nodename string)
}

// PermitPluginExtender is the extender for Permit plugin.
type PermitPluginExtender interface {
	// BeforePermit is a function that runs before the Permit method of the original plugin.
	// If BeforePermit returns non-success status, the simulator plugin doesn't run the Permit method of the original plugin and return that status.
	BeforePermit(ctx context.Context, state *framework.CycleState, pod *v1.Pod, nodeName string) (*framework.Status, time.Duration)
	// AfterPermit is a function that runs after the Permit method of the original plugin.
	// A Permit of the simulator plugins finally returns the status returned from AfterPermit.
	AfterPermit(ctx context.Context, state *framework.CycleState, pod *v1.Pod, nodeName string, permitResult *framework.Status, timeout time.Duration) (*framework.Status, time.Duration)
}

type PreBindPluginExtender interface {
	// BeforePreBind is a function that runs before the PreBind method of the original plugin.
	// If BeforePreBind returns non-success status, the simulator plugin doesn't run the PreBind method of the original plugin and return that status.
	BeforePreBind(ctx context.Context, state *framework.CycleState, pod *v1.Pod, nodename string) *framework.Status
	// AfterPreBind is a function that is run after the Bind method of the original plugin.
	// A PreBind of the simulator plugin finally returns the status returned from AfterBind.
	AfterPreBind(ctx context.Context, state *framework.CycleState, pod *v1.Pod, nodename string, bindResult *framework.Status) *framework.Status
}

type BindPluginExtender interface {
	// BeforeBind is a function that runs before the Bind method of the original plugin.
	// If BeforeBind returns non-success status, the simulator plugin doesn't run the Bind method of the original plugin and return that status.
	BeforeBind(ctx context.Context, state *framework.CycleState, pod *v1.Pod, nodename string) *framework.Status
	// AfterBind is a function that is run after the Bind method of the original plugin.
	// A Bind of the simulator plugin finally returns the status returned from AfterBind.
	AfterBind(ctx context.Context, state *framework.CycleState, pod *v1.Pod, nodename string, bindResult *framework.Status) *framework.Status
}

type PostBindPluginExtender interface {
	// BeforePostBind is a function that runs before the PostBind method of the original plugin.
	// If BeforePostBind returns non-success status, the simulator plugin doesn't run the PostBind method of the original plugin and return that status.
	BeforePostBind(ctx context.Context, state *framework.CycleState, pod *v1.Pod, nodename string) *framework.Status
	// AfterPostBind is a function that is run after the PostBind method of the original plugin.
	AfterPostBind(ctx context.Context, state *framework.CycleState, pod *v1.Pod, nodename string)
}

// PluginExtenders contains XXXXPluginExtenders.
// Each extender will intercept a calling to target method call of scheduler plugins,
// and you can check/modify requests and/or results.
//
//nolint:revive // intended to name it PluginExtenders to distinguish from the scheduler's extender.
type PluginExtenders struct {
	PreFilterPluginExtender      PreFilterPluginExtender
	FilterPluginExtender         FilterPluginExtender
	PostFilterPluginExtender     PostFilterPluginExtender
	PreScorePluginExtender       PreScorePluginExtender
	ScorePluginExtender          ScorePluginExtender
	NormalizeScorePluginExtender NormalizeScorePluginExtender
	PermitPluginExtender         PermitPluginExtender
	ReservePluginExtender        ReservePluginExtender
	PreBindPluginExtender        PreBindPluginExtender
	BindPluginExtender           BindPluginExtender
	PostBindPluginExtender       PostBindPluginExtender
}

type options struct {
	extenderOption   PluginExtenders
	pluginNameOption string
	weightOption     int32
}

type (
	extendersOption  PluginExtenders
	pluginNameOption string
	weightOption     int32
)

type Option interface {
	apply(*options)
}

func (e extendersOption) apply(opts *options) {
	opts.extenderOption = PluginExtenders(e)
}

func (p pluginNameOption) apply(opts *options) {
	opts.pluginNameOption = string(p)
}

func (w weightOption) apply(opts *options) {
	opts.weightOption = int32(w)
}

// WithExtendersOption provides an easy way to extend the behavior of the plugin.
// These containing functions in PluginExtenders should be run before and after the original plugin of Scheduler Framework.
func WithExtendersOption(opt *PluginExtenders) Option {
	return extendersOption(*opt)
}

// WithPluginNameOption contains configuration options for the name field of a wrappedPlugin.
func WithPluginNameOption(opt *string) Option {
	return pluginNameOption(*opt)
}

// WithWeightOption contains configuration options for the weight field of a wrappedPlugin.
func WithWeightOption(opt *int32) Option {
	return weightOption(*opt)
}

// wrappedPlugin behaves as if it is original plugin, but it records result of plugin.
type wrappedPlugin struct {
	// name is plugin's name returned by Name() method.
	// This name is default to original plugin name + pluginSuffix.
	// You can change this name by WithPluginNameOption.
	name string
	// weight is a configured score weight.
	weight int32
	// store records plugin's result.
	// TODO: move store's logic to plugin extender.
	store Store

	originalPreEnqueuePlugin framework.PreEnqueuePlugin
	originalPreFilterPlugin  framework.PreFilterPlugin
	originalFilterPlugin     framework.FilterPlugin
	originalPreScorePlugin   framework.PreScorePlugin
	originalPostFilterPlugin framework.PostFilterPlugin
	originalScorePlugin      framework.ScorePlugin
	originalPermitPlugin     framework.PermitPlugin
	originalReservePlugin    framework.ReservePlugin
	originalPreBindPlugin    framework.PreBindPlugin
	originalBindPlugin       framework.BindPlugin
	originalPostBindPlugin   framework.PostBindPlugin

	// plugin extenders
	preFilterPluginExtender      PreFilterPluginExtender
	filterPluginExtender         FilterPluginExtender
	postFilterPluginExtender     PostFilterPluginExtender
	scorePluginExtender          ScorePluginExtender
	preScorePluginExtender       PreScorePluginExtender
	normalizeScorePluginExtender NormalizeScorePluginExtender
	permitPluginExtender         PermitPluginExtender
	reservePluginExtender        ReservePluginExtender
	preBindPluginExtender        PreBindPluginExtender
	bindPluginExtender           BindPluginExtender
	postBindPluginExtender       PostBindPluginExtender
}

const (
	pluginSuffix = "Wrapped"
)

func pluginName(pluginName string) string {
	return pluginName + pluginSuffix
}

// NewWrappedPlugin makes wrappedPlugin from score or/and filter plugin.
//
//nolint:funlen,cyclop
func NewWrappedPlugin(s Store, p framework.Plugin, opts ...Option) framework.Plugin {
	options := options{}
	for _, o := range opts {
		o.apply(&options)
	}
	pName := pluginName(p.Name())
	if options.pluginNameOption != "" {
		pName = options.pluginNameOption
	}

	plg := &wrappedPlugin{
		name:   pName,
		weight: options.weightOption,
		store:  s,
	}
	if options.extenderOption.PreFilterPluginExtender != nil {
		plg.preFilterPluginExtender = options.extenderOption.PreFilterPluginExtender
	}
	if options.extenderOption.FilterPluginExtender != nil {
		plg.filterPluginExtender = options.extenderOption.FilterPluginExtender
	}
	if options.extenderOption.PostFilterPluginExtender != nil {
		plg.postFilterPluginExtender = options.extenderOption.PostFilterPluginExtender
	}
	if options.extenderOption.ScorePluginExtender != nil {
		plg.scorePluginExtender = options.extenderOption.ScorePluginExtender
	}
	if options.extenderOption.PreScorePluginExtender != nil {
		plg.preScorePluginExtender = options.extenderOption.PreScorePluginExtender
	}
	if options.extenderOption.NormalizeScorePluginExtender != nil {
		plg.normalizeScorePluginExtender = options.extenderOption.NormalizeScorePluginExtender
	}
	if options.extenderOption.PermitPluginExtender != nil {
		plg.permitPluginExtender = options.extenderOption.PermitPluginExtender
	}
	if options.extenderOption.ReservePluginExtender != nil {
		plg.reservePluginExtender = options.extenderOption.ReservePluginExtender
	}
	if options.extenderOption.PreBindPluginExtender != nil {
		plg.preBindPluginExtender = options.extenderOption.PreBindPluginExtender
	}
	if options.extenderOption.BindPluginExtender != nil {
		plg.bindPluginExtender = options.extenderOption.BindPluginExtender
	}
	if options.extenderOption.PostBindPluginExtender != nil {
		plg.postBindPluginExtender = options.extenderOption.PostBindPluginExtender
	}

	peqp, ok := p.(framework.PreEnqueuePlugin)
	if ok {
		plg.originalPreEnqueuePlugin = peqp
	}
	prefp, ok := p.(framework.PreFilterPlugin)
	if ok {
		plg.originalPreFilterPlugin = prefp
	}
	fp, ok := p.(framework.FilterPlugin)
	if ok {
		plg.originalFilterPlugin = fp
	}
	pfp, ok := p.(framework.PostFilterPlugin)
	if ok {
		plg.originalPostFilterPlugin = pfp
	}
	presp, ok := p.(framework.PreScorePlugin)
	if ok {
		plg.originalPreScorePlugin = presp
	}
	sp, ok := p.(framework.ScorePlugin)
	if ok {
		plg.originalScorePlugin = sp
	}
	pp, ok := p.(framework.PermitPlugin)
	if ok {
		plg.originalPermitPlugin = pp
	}
	rp, ok := p.(framework.ReservePlugin)
	if ok {
		plg.originalReservePlugin = rp
	}

	bp, ok := p.(framework.BindPlugin)
	if ok {
		plg.originalBindPlugin = bp
	}

	prebp, ok := p.(framework.PreBindPlugin)
	if ok {
		plg.originalPreBindPlugin = prebp
	}

	postbp, ok := p.(framework.PostBindPlugin)
	if ok {
		plg.originalPostBindPlugin = postbp
	}

	queuesortp, ok := p.(framework.QueueSortPlugin)
	if ok {
		// There must be only one in each profile for which the QueueSortPlugin interface is implemented.
		newplug := &wrappedPluginWithQueueSort{wrappedPlugin: *plg}
		newplug.originalQueueSortPlugin = queuesortp
		return newplug
	}

	return plg
}

func (w *wrappedPlugin) Name() string { return w.name }
func (w *wrappedPlugin) ScoreExtensions() framework.ScoreExtensions {
	if w.originalScorePlugin != nil && w.originalScorePlugin.ScoreExtensions() != nil {
		return w
	}
	return nil
}

// PreEnqueue wraps original PreEnqueue plugin of Scheduler Framework.
// TODO: Implements before/after PreEnqueue function.
func (w *wrappedPlugin) PreEnqueue(ctx context.Context, p *v1.Pod) *framework.Status {
	if w.originalPreEnqueuePlugin == nil {
		// return nil not to affect queuing
		return nil
	}

	return w.originalPreEnqueuePlugin.PreEnqueue(ctx, p)
}

// NormalizeScore wraps original NormalizeScore plugin of Scheduler Framework.
// You can run your function before and/or after the execution of original NormalizeScore plugin
// by configuring with WithExtendersOption.
func (w *wrappedPlugin) NormalizeScore(ctx context.Context, state *framework.CycleState, pod *v1.Pod, scores framework.NodeScoreList) *framework.Status {
	if w.originalScorePlugin == nil || w.originalScorePlugin.ScoreExtensions() == nil {
		// return nil not to affect scoring
		return nil
	}

	if w.normalizeScorePluginExtender != nil {
		if s := w.normalizeScorePluginExtender.BeforeNormalizeScore(ctx, state, pod, scores); !s.IsSuccess() {
			return s
		}
	}

	s := w.originalScorePlugin.ScoreExtensions().NormalizeScore(ctx, state, pod, scores)
	if !s.IsSuccess() {
		klog.Errorf("failed to run normalize score. Normalized scores won't be recorded on Pod annotation: %v, %v", s.Code(), s.Message())
	} else {
		// TODO: move to AfterNormalizeScore.
		for _, s := range scores {
			w.store.AddNormalizedScoreResult(pod.Namespace, pod.Name, s.Name, w.originalScorePlugin.Name(), s.Score)
		}
	}

	if w.normalizeScorePluginExtender != nil {
		return w.normalizeScorePluginExtender.AfterNormalizeScore(ctx, state, pod, scores, s)
	}

	return s
}

// Score wraps original Score plugin of Scheduler Framework.
// You can run your function before and/or after the execution of original Score plugin
// by configuring with WithExtendersOption.
func (w *wrappedPlugin) Score(ctx context.Context, state *framework.CycleState, pod *v1.Pod, nodeName string) (int64, *framework.Status) {
	if w.originalScorePlugin == nil {
		// return zero-score and nil not to affect scoring
		return 0, nil
	}

	if w.scorePluginExtender != nil {
		score, s := w.scorePluginExtender.BeforeScore(ctx, state, pod, nodeName)
		if !s.IsSuccess() {
			return score, s
		}
	}

	score, s := w.originalScorePlugin.Score(ctx, state, pod, nodeName)
	if !s.IsSuccess() {
		klog.Errorf("failed to run score plugin. Scores won't be recorded on Pod annotation: %v, %v", s.Code(), s.Message())
	} else {
		// TODO: move to AfterScore.
		w.store.AddScoreResult(pod.Namespace, pod.Name, nodeName, w.originalScorePlugin.Name(), score)
	}

	if w.scorePluginExtender != nil {
		return w.scorePluginExtender.AfterScore(ctx, state, pod, nodeName, score, s)
	}
	return score, s
}

func (w *wrappedPlugin) PreFilterExtensions() framework.PreFilterExtensions {
	if w.originalPreFilterPlugin == nil {
		// return nils not to affect scoring
		return nil
	}

	return w.originalPreFilterPlugin.PreFilterExtensions()
}

// PreScore wraps original PreScore plugin of Scheduler Framework.
// You can run your function before and/or after the execution of original PreScore plugin
// by configuring with WithExtendersOption.
func (w *wrappedPlugin) PreScore(ctx context.Context, state *framework.CycleState, pod *v1.Pod, nodes []*v1.Node) *framework.Status {
	if w.originalPreScorePlugin == nil {
		// return nil not to affect scoring
		return nil
	}

	if w.preScorePluginExtender != nil {
		s := w.preScorePluginExtender.BeforePreScore(ctx, state, pod, nodes)
		if !s.IsSuccess() {
			return s
		}
	}

	s := w.originalPreScorePlugin.PreScore(ctx, state, pod, nodes)
	var msg string
	if s.IsSuccess() {
		msg = schedulingresultstore.SuccessMessage
	} else {
		msg = s.Message()
	}
	w.store.AddPreScoreResult(pod.Namespace, pod.Name, w.originalPreScorePlugin.Name(), msg)

	if w.preScorePluginExtender != nil {
		return w.preScorePluginExtender.AfterPreScore(ctx, state, pod, nodes, s)
	}

	return s
}

// PreFilter wraps original PreFilter plugin of Scheduler Framework.
// You can run your function before and/or after the execution of original PreFilter plugin
// by configuring with WithExtendersOption.
func (w *wrappedPlugin) PreFilter(ctx context.Context, state *framework.CycleState, p *v1.Pod) (*framework.PreFilterResult, *framework.Status) {
	if w.originalPreFilterPlugin == nil {
		// return nils not to affect scoring
		return nil, nil
	}

	if w.preFilterPluginExtender != nil {
		r, s := w.preFilterPluginExtender.BeforePreFilter(ctx, state, p)
		if !s.IsSuccess() {
			return r, s
		}
	}

	result, s := w.originalPreFilterPlugin.PreFilter(ctx, state, p)
	var msg string
	if s.IsSuccess() {
		msg = schedulingresultstore.SuccessMessage
	} else {
		msg = s.Message()
	}
	w.store.AddPreFilterResult(p.Namespace, p.Name, w.originalPreFilterPlugin.Name(), msg, result)

	if w.preFilterPluginExtender != nil {
		return w.preFilterPluginExtender.AfterPreFilter(ctx, state, p, result, s)
	}

	return result, s
}

// Filter wraps original Filter plugin of Scheduler Framework.
// You can run your function before and/or after the execution of original Filter plugin
// by configuring with WithExtendersOption.
func (w *wrappedPlugin) Filter(ctx context.Context, state *framework.CycleState, pod *v1.Pod, nodeInfo *framework.NodeInfo) *framework.Status {
	if w.originalFilterPlugin == nil {
		// return nil not to affect filtering
		return nil
	}

	if w.filterPluginExtender != nil {
		if s := w.filterPluginExtender.BeforeFilter(ctx, state, pod, nodeInfo); !s.IsSuccess() {
			return s
		}
	}

	s := w.originalFilterPlugin.Filter(ctx, state, pod, nodeInfo)
	var msg string
	if s.IsSuccess() {
		msg = schedulingresultstore.PassedFilterMessage
	} else {
		msg = s.Message()
	}
	w.store.AddFilterResult(pod.Namespace, pod.Name, nodeInfo.Node().Name, w.originalFilterPlugin.Name(), msg)

	if w.filterPluginExtender != nil {
		return w.filterPluginExtender.AfterFilter(ctx, state, pod, nodeInfo, s)
	}
	return s
}

func (w *wrappedPlugin) PostFilter(ctx context.Context, state *framework.CycleState, pod *v1.Pod, filteredNodeStatusMap framework.NodeToStatusMap) (*framework.PostFilterResult, *framework.Status) {
	if w.originalPostFilterPlugin == nil {
		// return Unschedulable not to affect post filtering.
<<<<<<< HEAD
=======
		// (If return Unschedulable, the scheduler will execute next PostFilter plugin.)
>>>>>>> c735a22f
		return nil, framework.NewStatus(framework.Unschedulable)
	}
	if w.postFilterPluginExtender != nil {
		r, s := w.postFilterPluginExtender.BeforePostFilter(ctx, state, pod, filteredNodeStatusMap)
		if !s.IsSuccess() {
			return r, s
		}
	}
	r, s := w.originalPostFilterPlugin.PostFilter(ctx, state, pod, filteredNodeStatusMap)
	var nominatedNodeName string
	if s.IsSuccess() {
		nominatedNodeName = r.NominatedNodeName
	}
	nodeNames := make([]string, 0, len(filteredNodeStatusMap))
	for k := range filteredNodeStatusMap {
		nodeNames = append(nodeNames, k)
	}
	w.store.AddPostFilterResult(pod.Namespace, pod.Name, nominatedNodeName, w.originalPostFilterPlugin.Name(), nodeNames)

	if w.postFilterPluginExtender != nil {
		return w.postFilterPluginExtender.AfterPostFilter(ctx, state, pod, filteredNodeStatusMap, r, s)
	}
	return r, s
}

// Permit wraps original Permit plugin of Scheduler Framework.
// You can run your function before and/or after the execution of original Permit plugin
// by configuring with WithExtendersOption.
func (w *wrappedPlugin) Permit(ctx context.Context, state *framework.CycleState, pod *v1.Pod, nodeName string) (*framework.Status, time.Duration) {
	if w.originalPermitPlugin == nil {
		// return zero-score and nil not to affect scoring
		return nil, 0
	}

	if w.permitPluginExtender != nil {
		s, d := w.permitPluginExtender.BeforePermit(ctx, state, pod, nodeName)
		if !s.IsSuccess() {
			return s, d
		}
	}

	s, timeout := w.originalPermitPlugin.Permit(ctx, state, pod, nodeName)
	msg := s.Message()
	if s.IsSuccess() {
		msg = schedulingresultstore.SuccessMessage
	}
	if s.IsWait() {
		msg = schedulingresultstore.WaitMessage
	}

	w.store.AddPermitResult(pod.Namespace, pod.Name, w.originalPermitPlugin.Name(), msg, timeout)

	if w.permitPluginExtender != nil {
		return w.permitPluginExtender.AfterPermit(ctx, state, pod, nodeName, s, timeout)
	}

	return s, timeout
}

// Reserve wraps original Reserve plugin of Scheduler Framework.
// You can run your function before and/or after the execution of original Reserve plugin
// by configuring with WithExtendersOption.
func (w *wrappedPlugin) Reserve(ctx context.Context, state *framework.CycleState, pod *v1.Pod, nodename string) *framework.Status {
	w.store.AddSelectedNode(pod.Namespace, pod.Name, nodename)

	if w.originalReservePlugin == nil {
		// return nil not to affect scoring
		return nil
	}

	if w.reservePluginExtender != nil {
		s := w.reservePluginExtender.BeforeReserve(ctx, state, pod, nodename)
		if !s.IsSuccess() {
			return s
		}
	}

	s := w.originalReservePlugin.Reserve(ctx, state, pod, nodename)
	var msg string
	if s.IsSuccess() {
		msg = schedulingresultstore.SuccessMessage
	} else {
		msg = s.Message()
	}
	w.store.AddReserveResult(pod.Namespace, pod.Name, w.originalReservePlugin.Name(), msg)

	if w.reservePluginExtender != nil {
		return w.reservePluginExtender.AfterReserve(ctx, state, pod, nodename, s)
	}

	return s
}

// Unreserve wraps original Unreserve plugin of Scheduler Framework.
// You can run your function before and/or after the execution of original Unreserve plugin
// by configuring with WithExtendersOption.
func (w *wrappedPlugin) Unreserve(ctx context.Context, state *framework.CycleState, pod *v1.Pod, nodename string) {
	if w.originalReservePlugin == nil {
		return
	}

	if w.reservePluginExtender != nil {
		s := w.reservePluginExtender.BeforeUnreserve(ctx, state, pod, nodename)
		if !s.IsSuccess() {
			klog.ErrorS(nil, "reservePluginExtender.BeforeUnreserve returned non success status, won't run Unreserve", "status_message", s.Message(), "plugin", w.originalReservePlugin.Name())
			return
		}
	}

	w.originalReservePlugin.Unreserve(ctx, state, pod, nodename)

	if w.reservePluginExtender != nil {
		w.reservePluginExtender.AfterUnreserve(ctx, state, pod, nodename)
	}
}

func (w *wrappedPlugin) PreBind(ctx context.Context, state *framework.CycleState, pod *v1.Pod, nodename string) *framework.Status {
	if w.originalPreBindPlugin == nil {
		// return nil not to affect scoring
		return nil
	}

	if w.preBindPluginExtender != nil {
		s := w.preBindPluginExtender.BeforePreBind(ctx, state, pod, nodename)
		if !s.IsSuccess() {
			return s
		}
	}

	s := w.originalPreBindPlugin.PreBind(ctx, state, pod, nodename)
	var msg string
	if s.IsSuccess() {
		msg = schedulingresultstore.SuccessMessage
	} else {
		msg = s.Message()
	}
	w.store.AddPreBindResult(pod.Namespace, pod.Name, w.originalPreBindPlugin.Name(), msg)

	if w.preBindPluginExtender != nil {
		return w.preBindPluginExtender.AfterPreBind(ctx, state, pod, nodename, s)
	}

	return s
}

func (w *wrappedPlugin) Bind(ctx context.Context, state *framework.CycleState, pod *v1.Pod, nodename string) *framework.Status {
	if w.originalBindPlugin == nil {
<<<<<<< HEAD
		// return skip not to affect scoring
		return framework.NewStatus(framework.Skip, "called wrapped buind plugin is nil")
=======
		// return skip not to affect other bind plugins.
		return framework.NewStatus(framework.Skip, "called wrapped bind plugin is nil")
>>>>>>> c735a22f
	}

	if w.bindPluginExtender != nil {
		s := w.bindPluginExtender.BeforeBind(ctx, state, pod, nodename)
		if !s.IsSuccess() {
			return s
		}
	}

	s := w.originalBindPlugin.Bind(ctx, state, pod, nodename)
	var msg string
	if s.IsSuccess() {
		msg = schedulingresultstore.SuccessMessage
	} else {
		msg = s.Message()
	}
	w.store.AddBindResult(pod.Namespace, pod.Name, w.originalBindPlugin.Name(), msg)

	if w.bindPluginExtender != nil {
		return w.bindPluginExtender.AfterBind(ctx, state, pod, nodename, s)
	}

	return s
}

func (w *wrappedPlugin) PostBind(ctx context.Context, state *framework.CycleState, pod *v1.Pod, nodename string) {
	if w.originalPostBindPlugin == nil {
		return
	}

	if w.postBindPluginExtender != nil {
		s := w.postBindPluginExtender.BeforePostBind(ctx, state, pod, nodename)
		if !s.IsSuccess() {
			klog.ErrorS(nil, "postBindPluginExtender.BeforePostBind returned non success status, won't run PostBind", "status_message", s.Message(), "plugin", w.originalPostBindPlugin.Name())
			return
		}
	}

	w.originalPostBindPlugin.PostBind(ctx, state, pod, nodename)

	if w.postBindPluginExtender != nil {
		w.postBindPluginExtender.AfterPostBind(ctx, state, pod, nodename)
	}
}

// wrappedPluginWithQueueSort behaves as if it is original plugin and QueueSort plugin.
// To support MultiPoint field, we are required to separate WrappedPlugin and the implementation of QueueSort interface.
type wrappedPluginWithQueueSort struct {
	wrappedPlugin

	originalQueueSortPlugin framework.QueueSortPlugin
}

func (w *wrappedPluginWithQueueSort) Name() string { return w.wrappedPlugin.Name() }

// Less  wraps original Less plugin of Scheduler Framework.
func (w *wrappedPluginWithQueueSort) Less(pod1 *framework.QueuedPodInfo, pod2 *framework.QueuedPodInfo) bool {
	if w.originalQueueSortPlugin == nil {
		return false
	}

	return w.originalQueueSortPlugin.Less(pod1, pod2)
}<|MERGE_RESOLUTION|>--- conflicted
+++ resolved
@@ -542,10 +542,7 @@
 func (w *wrappedPlugin) PostFilter(ctx context.Context, state *framework.CycleState, pod *v1.Pod, filteredNodeStatusMap framework.NodeToStatusMap) (*framework.PostFilterResult, *framework.Status) {
 	if w.originalPostFilterPlugin == nil {
 		// return Unschedulable not to affect post filtering.
-<<<<<<< HEAD
-=======
 		// (If return Unschedulable, the scheduler will execute next PostFilter plugin.)
->>>>>>> c735a22f
 		return nil, framework.NewStatus(framework.Unschedulable)
 	}
 	if w.postFilterPluginExtender != nil {
@@ -693,13 +690,8 @@
 
 func (w *wrappedPlugin) Bind(ctx context.Context, state *framework.CycleState, pod *v1.Pod, nodename string) *framework.Status {
 	if w.originalBindPlugin == nil {
-<<<<<<< HEAD
-		// return skip not to affect scoring
-		return framework.NewStatus(framework.Skip, "called wrapped buind plugin is nil")
-=======
 		// return skip not to affect other bind plugins.
 		return framework.NewStatus(framework.Skip, "called wrapped bind plugin is nil")
->>>>>>> c735a22f
 	}
 
 	if w.bindPluginExtender != nil {
